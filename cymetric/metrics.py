--- conflicted
+++ resolved
@@ -78,23 +78,6 @@
     return z
 
 # Activity (mass * decay_const / atomic_mass)
-<<<<<<< HEAD
-_actdeps = ('Materials', ('Sim,Id', 'QualId', 'ResourceId', 'ObjId', 'TimeCreated', 
-               'NucId'), 'Mass')
-
-_actschema = (('SimId', ts.UUID), ('QualId', ts.INT), 
-              ('ResourceId', ts.INT), ('ObjId', ts.INT), 
-              ('TimeCreated', ts.INT), ('NucId', ts.INT), 
-              ('Mass', ts.DOUBLE), ('Activity', ts.DOUBLE))
-
-@metric(name='Activity', depends=_actdeps, schema=_actschema)
-def activity(series):
-    x = series[0]
-    y = 1000 * data.N_A * x['Mass'] * data.decay_const(x['NucId']) / data.atomic_mass(x['NucId'])
-    y.name = 'Activity'
-    z = y.reset_index()
-    return z
-=======
 _actdeps = [('Materials', ('ResourceId'), 'Mass'), 
             ('Materials', ('ResourceId'), 'NucId')]
 
@@ -110,4 +93,3 @@
     act.name = 'Activity'
     rtn = act.reset_index()
     return rtn
->>>>>>> 343d2dcb
