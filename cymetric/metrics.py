"""A collection of metrics that come stock with cymetric.
"""
from __future__ import print_function, unicode_literals
import inspect

import numpy as np
import pandas as pd

try:
    from pyne import data
    import pyne.enrichment as enr
    HAVE_PYNE = True
except ImportError:
    HAVE_PYNE = False

try:
    from cymetric import cyclus
    from cymetric import schemas
    from cymetric import typesystem as ts
    from cymetric import tools
    from cymetric.evaluator import register_metric
except ImportError:
    # some wacky CI paths prevent absolute importing, try relative
    from . import cyclus
    from . import schemas
    from . import typesystem as ts
    from . import tools
    from .evaluator import register_metric


class Metric(object):
    """Metric class"""
    dependencies = NotImplemented
    schema = NotImplemented
    
    def __init__(self, db):
        self.db = db

    @property
    def name(self):
        return self.__class__.__name__


def _genmetricclass(f, name, depends, scheme):
    """Creates a new metric class with a given name, dependencies, and schema.
    
    Parameters
    ----------
    name : str
        Metric name
    depends : list of lists (table name, tuple of indices, column name)
        Dependencies on other database tables (metrics or root metrics)
    scheme : list of tuples (column name, data type)
        Schema for metric
    """
    if not isinstance(scheme, schemas.schema):
        scheme = schemas.schema(scheme)

    class Cls(Metric):
        dependencies = depends
        schema = scheme
        func = staticmethod(f)

        __doc__ = inspect.getdoc(f)

        def __init__(self, db):
            """Constructor for metric object in database."""
            super(Cls, self).__init__(db)

        def __call__(self, series, conds=None, known_tables=None, *args, **kwargs):
            """Computes metric for given input data and conditions."""
            # FIXME test if I already exist in the db, read in if I do
            if known_tables is None:
                known_tables = self.db.tables()
            if self.name in known_tables:
                return self.db.query(self.name, conds=conds)
            return f(series)

    Cls.__name__ = str(name)
    register_metric(Cls)
    return Cls


def metric(name=None, depends=NotImplemented, schema=NotImplemented):
    """Decorator that creates metric class from a function or class."""
    def dec(f):
        clsname = name or f.__name__
        return _genmetricclass(f=f, name=clsname, scheme=schema, depends=depends)
    return dec


#
# The actual metrics
#

# Material Mass (quantity * massfrac)
_matdeps = [('Resources', ('SimId', 'QualId', 'ResourceId', 'ObjId', 'TimeCreated'), 
                'Quantity'),
            ('Compositions', ('SimId', 'QualId', 'NucId'), 'MassFrac')]

_matschema = (('SimId', ts.UUID), ('QualId', ts.INT), 
              ('ResourceId', ts.INT), ('ObjId', ts.INT), 
              ('TimeCreated', ts.INT), ('NucId', ts.INT), 
              ('Mass', ts.DOUBLE))

@metric(name='Materials', depends=_matdeps, schema=_matschema)
def materials(series):
    """Materials metric returns the material mass (quantity of material in 
    Resources times the massfrac in Compositions) indexed by the SimId, QualId, 
    ResourceId, ObjId, TimeCreated, and NucId.
    """
    x = pd.merge(series[0].reset_index(), series[1].reset_index(), 
            on=['SimId', 'QualId'], how='inner').set_index(['SimId', 'QualId', 
                'ResourceId', 'ObjId','TimeCreated', 'NucId'])
    y = x['Quantity'] * x['MassFrac']
    y.name = 'Mass'
    z = y.reset_index()
    return z

del _matdeps, _matschema


# Activity (mass * decay_const / atomic_mass)
_actdeps = [('Materials', ('SimId', 'QualId', 'ResourceId', 'ObjId', 'TimeCreated', 'NucId'), 'Mass')]

_actschema = [('SimId', ts.UUID), ('QualId', ts.INT), 
              ('ResourceId', ts.INT), ('ObjId', ts.INT), 
              ('TimeCreated', ts.INT), ('NucId', ts.INT), 
              ('Activity', ts.DOUBLE)]

@metric(name='Activity', depends=_actdeps, schema=_actschema)
def activity(series):
    """Activity metric returns the instantaneous activity of a nuclide 
    in a material (material mass * decay constant / atomic mass) 
    indexed by the SimId, QualId, ResourceId, ObjId, TimeCreated, and NucId.
    """
    tools.raise_no_pyne('Activity could not be computed', HAVE_PYNE)
    mass = series[0]
    act = []
    for (simid, qual, res, obj, time, nuc), m in mass.iteritems():
        val = (1000 * data.N_A * m * data.decay_const(nuc) \
              / data.atomic_mass(nuc))
        act.append(val)
    act = pd.Series(act, index=mass.index)
    act.name = 'Activity'
    rtn = act.reset_index()
    return rtn

del _actdeps, _actschema


# DecayHeat (activity * q_value)
_dhdeps = [('Activity', ('SimId', 'QualId', 'ResourceId', 'ObjId', 'TimeCreated', 'NucId'),
               'Activity')]

_dhschema = [('SimId', ts.UUID), ('QualId', ts.INT), 
             ('ResourceId', ts.INT), ('ObjId', ts.INT), 
             ('TimeCreated', ts.INT), ('NucId', ts.INT), 
             ('DecayHeat', ts.DOUBLE)]

@metric(name='DecayHeat', depends=_dhdeps, schema=_dhschema)
def decay_heat(series):
    """Decay heat metric returns the instantaneous decay heat of a nuclide 
    in a material (Q value * activity) indexed by the SimId, QualId, 
    ResourceId, ObjId, TimeCreated, and NucId.
    """
    tools.raise_no_pyne('DecayHeat could not be computed', HAVE_PYNE)
    act = series[0]
    dh = []
    for (simid, qual, res, obj, time, nuc), a in act.iteritems():
        val = (data.MeV_per_MJ * a * data.q_val(nuc))
        dh.append(val)
    dh = pd.Series(dh, index=act.index)
    dh.name = 'DecayHeat'
    rtn = dh.reset_index()
    return rtn

del _dhdeps, _dhschema


# Agents

_agentsdeps = [
    ('AgentEntry', ('SimId', 'AgentId'), 'Kind'),
    ('AgentEntry', ('SimId', 'AgentId'), 'Spec'),
    ('AgentEntry', ('SimId', 'AgentId'), 'Prototype'),
    ('AgentEntry', ('SimId', 'AgentId'), 'ParentId'),
    ('AgentEntry', ('SimId', 'AgentId'), 'Lifetime'),
    ('AgentEntry', ('SimId', 'AgentId'), 'EnterTime'),
    ('AgentExit', ('SimId', 'AgentId'), 'ExitTime'),
    ('DecomSchedule', ('SimId', 'AgentId'), 'DecomTime'),
    ('Info', ('SimId',), 'Duration'),
    ]

_agentsschema = schemas.schema([
    ('SimId', ts.UUID), ('AgentId', ts.INT), ('Kind', ts.STRING), 
    ('Spec', ts.STRING), ('Prototype', ts.STRING), ('ParentId', ts.INT), 
    ('Lifetime', ts.INT), ('EnterTime', ts.INT), ('ExitTime', ts.INT),
    ])

@metric(name='Agents', depends=_agentsdeps, schema=_agentsschema)
def agents(series):
    """Computes the Agents table. This is tricky because both the AgentExit
    table and the DecomSchedule table may not be present in the database.
    Furthermore, the Info table does not contain the AgentId column. This
    computation handles the calculation of the ExitTime in the face a 
    significant amounts of missing data.
    """
    mergeon  = ['SimId', 'AgentId']
    idx = series[0].index
    df = series[0].reset_index()
    for s in series[1:6]:
        df = pd.merge(df, s.reset_index(), on=mergeon)
    agent_exit = series[6]
    if agent_exit is None:
        agent_exit = pd.Series(index=idx, data=[np.nan]*len(idx))
        agent_exit.name = 'ExitTime'
    else:
        agent_exit = agent_exit.reindex(index=idx)
    df = pd.merge(df, agent_exit.reset_index(), on=mergeon)
    decom_time = series[7]
    if decom_time is not None:
        df = tools.merge_and_fillna_col(df, decom_time.reset_index(), 
                                        'ExitTime', 'DecomTime', on=mergeon)
    duration = series[8]
    df = tools.merge_and_fillna_col(df, duration.reset_index(), 
                                    'ExitTime', 'Duration', on=['SimId'])
    return df

del _agentsdeps, _agentsschema


#########################
## FCO-related metrics ##
#########################

# U Resources Mined [t] 
_udeps= [('Materials', ('ResourceId', 'ObjId', 'TimeCreated', 'NucId'), 'Mass'),
         ('Transactions', ('ResourceId', ), 'Commodity')]

_uschema = [('Year', ts.INT), ('FcoUMined', ts.DOUBLE)]

@metric(name='FcoUMined', depends=_udeps, schema=_uschema)
def fco_u_mined(series):
    """FcoUMined metric returns the uranium mined in tonnes for each year 
    in a 200-yr simulation. This is written for FCO databases that use the 
    Bright-lite Fuel Fab(i.e., the U235 and U238 are given separately in the 
    FCO simulations).
    """
    tools.raise_no_pyne('U_Mined could not be computed', HAVE_PYNE)
    mass = pd.merge(series[0].reset_index(), series[1].reset_index(), 
            on=['ResourceId'], how='inner').set_index(['ObjId', 
                'TimeCreated', 'NucId'])
    u = []
    prods = {}
    mass235 = {}
    m = mass[mass['Commodity'] == 'LWR Fuel']
    for (obj, _, nuc), value in m.iterrows():
        prods[obj] = prods.get(obj, 0.0) + value['Mass']
        if nuc==922350000:
            mass235[obj] = value['Mass']
    for obj, m235 in mass235.items():
        x_prod = m235 / prods[obj]
        feed = enr.feed(0.0072, x_prod, 0.0025, product=prods[obj]) / 1000
        u.append(feed)
    m = m.groupby(level=['ObjId', 'TimeCreated'])['Mass'].sum()
    m = m.reset_index()
    # sum by years (12 time steps)
    u = pd.DataFrame(data={'Year': m.TimeCreated.apply(lambda x: x//12), 
                           'FcoUMined': u}, columns=['Year', 'FcoUMined'])
    u = u.groupby('Year').sum()
    rtn = u.reset_index()
    return rtn

del _udeps, _uschema


<<<<<<< HEAD
_swudeps = [('Materials', ('ResourceId', 'ObjId', 'TimeCreated', 'NucId'), 'Mass'),
          ('Transactions', ('ResourceId',), 'Commodity')]

_swuschema = [('Year', ts.INT), ('SWU', ts.DOUBLE)]

@metric(name='FcoSWU', depends=_swudeps, schema=_swuschema)
def fco_swu(series):
    """FcoSWU metric returns the separative work units required for each 
    year in a 200-yr simulation. This is written for FCO databases that 
    use the Bright-lite (i.e., the U235 and U238 are given separately 
    in the FCO simulations).
    """
    tools.raise_no_pyne('SWU Required could not be computed', HAVE_PYNE)
    mass = pd.merge(series[0].reset_index(), series[1].reset_index(),
            on=['ResourceId'], how='inner').set_index(['ObjId', 'TimeCreated', 'NucId'])
    swu = []
    prods = {}
    mass235 = {}
    m = mass[mass['Commodity'] == 'LWR Fuel']
    for (obj, _, nuc), value in m.iterrows():
        prods[obj] = prods.get(obj, 0.0) + value['Mass']
        if nuc == 922350000:
            mass235[obj] = value['Mass']
    for obj, m235 in mass235.items():
        x_prod = m235 / prods[obj]
        swu0 = enr.swu(0.0072, x_prod, 0.0025, product=prods[obj]) / 1e6
        swu.append(swu0)
    m = m.groupby(level=['ObjId', 'TimeCreated'])['Mass'].sum()
    m = m.reset_index()
    # sum by years (12 time steps)
    swu = pd.DataFrame(data={'Year': m.TimeCreated.apply(lambda x: x//12),
                             'SWU': swu}, columns=['Year', 'SWU'])
    swu = swu.groupby('Year').sum()
    rtn = swu.reset_index()
    return rtn

del _swudeps, _swuschema
=======
# Annual Fuel Loading Rate [tHM/y]
_fldeps = [('Materials', ('ResourceId', 'TimeCreated'), 'Mass'),
          ('Transactions', ('ResourceId',), 'Commodity')]

_flschema = [('Year', ts.INT), ('FuelLoading', ts.DOUBLE)]

@metric(name='FcoFuelLoading', depends=_fldeps, schema=_flschema)
def fco_fuel_loading(series):
    """FcoFuelLoading metric returns the fuel loaded in tHM/y in a 200-yr 
    simulation. This is written for FCO databases.
    """
    mass = pd.merge(series[0].reset_index(), series[1].reset_index(),
            on=['ResourceId'], how='inner').set_index(['TimeCreated'])
    mass = mass.query('Commodity == ["LWR Fuel", "FR Fuel"]')
    mass = mass.groupby(mass.index)['Mass'].sum()
    # sum by years (12 time steps)
    mass.index = map(lambda x: x//12, mass.index)
    mass.index.name = 'Year'
    mass.name = 'FuelLoading'
    mass = mass.reset_index()
    # kg to t
    mass.FuelLoading = mass.FuelLoading / 1000
    return mass

del _fldeps, _flschema
>>>>>>> 34d62f64
<|MERGE_RESOLUTION|>--- conflicted
+++ resolved
@@ -275,7 +275,7 @@
 del _udeps, _uschema
 
 
-<<<<<<< HEAD
+# SWU Required [million SWU]
 _swudeps = [('Materials', ('ResourceId', 'ObjId', 'TimeCreated', 'NucId'), 'Mass'),
           ('Transactions', ('ResourceId',), 'Commodity')]
 
@@ -313,7 +313,8 @@
     return rtn
 
 del _swudeps, _swuschema
-=======
+
+
 # Annual Fuel Loading Rate [tHM/y]
 _fldeps = [('Materials', ('ResourceId', 'TimeCreated'), 'Mass'),
           ('Transactions', ('ResourceId',), 'Commodity')]
@@ -339,4 +340,3 @@
     return mass
 
 del _fldeps, _flschema
->>>>>>> 34d62f64
