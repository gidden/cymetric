"""A collection of metrics that come stock with cymetric.
"""
from __future__ import print_function, unicode_literals
import inspect

import numpy as np
import pandas as pd

try:
    from pyne import data
    import pyne.enrichment as enr
    HAVE_PYNE = True
except ImportError:
    HAVE_PYNE = False

try:
    from cymetric import cyclus
    from cymetric import schemas
    from cymetric import typesystem as ts
    from cymetric import tools
    from cymetric.evaluator import register_metric
except ImportError:
    # some wacky CI paths prevent absolute importing, try relative
    from . import cyclus
    from . import schemas
    from . import typesystem as ts
    from . import tools
    from .evaluator import register_metric


class Metric(object):
    """Metric class"""
    dependencies = NotImplemented
    schema = NotImplemented
    
    def __init__(self, db):
        self.db = db

    @property
    def name(self):
        return self.__class__.__name__


def _genmetricclass(f, name, depends, scheme):
    """Creates a new metric class with a given name, dependencies, and schema.
    
    Parameters
    ----------
    name : str
        Metric name
    depends : list of lists (table name, tuple of indices, column name)
        Dependencies on other database tables (metrics or root metrics)
    scheme : list of tuples (column name, data type)
        Schema for metric
    """
    if not isinstance(scheme, schemas.schema):
        scheme = schemas.schema(scheme)

    class Cls(Metric):
        dependencies = depends
        schema = scheme
        func = staticmethod(f)

        __doc__ = inspect.getdoc(f)

        def __init__(self, db):
            """Constructor for metric object in database."""
            super(Cls, self).__init__(db)

        def __call__(self, series, conds=None, known_tables=None, *args, **kwargs):
            """Computes metric for given input data and conditions."""
            # FIXME test if I already exist in the db, read in if I do
            if known_tables is None:
                known_tables = self.db.tables()
            if self.name in known_tables:
                return self.db.query(self.name, conds=conds)
            return f(series)

    Cls.__name__ = str(name)
    register_metric(Cls)
    return Cls


def metric(name=None, depends=NotImplemented, schema=NotImplemented):
    """Decorator that creates metric class from a function or class."""
    def dec(f):
        clsname = name or f.__name__
        return _genmetricclass(f=f, name=clsname, scheme=schema, depends=depends)
    return dec


#
# The actual metrics
#

# Material Mass (quantity * massfrac)
<<<<<<< HEAD
_matdeps = [
    ('Resources', ('SimId', 'QualId', 'ResourceId', 'ObjId', 'TimeCreated'), 
        'Quantity'),
    ('Compositions', ('SimId', 'QualId', 'NucId'), 'MassFrac')
    ]

_matschema = [
    ('SimId', ts.UUID), ('QualId', ts.INT), 
    ('ResourceId', ts.INT), ('ObjId', ts.INT), 
    ('TimeCreated', ts.INT), ('NucId', ts.INT), 
    ('Mass', ts.DOUBLE)
    ]
=======
_matdeps = [('Resources', ('SimId', 'QualId', 'ResourceId', 'ObjId', 'TimeCreated', 'Units'), 
                'Quantity'),
            ('Compositions', ('SimId', 'QualId', 'NucId'), 'MassFrac')]

_matschema = (('SimId', ts.UUID), ('QualId', ts.INT), 
              ('ResourceId', ts.INT), ('ObjId', ts.INT), 
              ('TimeCreated', ts.INT), ('NucId', ts.INT), 
              ('Units', ts.STRING), ('Mass', ts.DOUBLE))
>>>>>>> 9d1f1bac

@metric(name='Materials', depends=_matdeps, schema=_matschema)
def materials(series):
    """Materials metric returns the material mass (quantity of material in 
    Resources times the massfrac in Compositions) indexed by the SimId, QualId, 
    ResourceId, ObjId, TimeCreated, and NucId.
    """
    x = pd.merge(series[0].reset_index(), series[1].reset_index(), 
            on=['SimId', 'QualId'], how='inner').set_index(['SimId', 'QualId', 
                'ResourceId', 'ObjId','TimeCreated', 'NucId', 'Units'])
    y = x['Quantity'] * x['MassFrac']
    y.name = 'Mass'
    z = y.reset_index()
    return z

del _matdeps, _matschema


# Activity (mass * decay_const / atomic_mass)
_actdeps = [
    ('Materials', ('SimId', 'QualId', 'ResourceId', 'ObjId', 'TimeCreated', 'NucId'),
        'Mass')
    ]

_actschema = [
    ('SimId', ts.UUID), ('QualId', ts.INT), 
    ('ResourceId', ts.INT), ('ObjId', ts.INT), 
    ('TimeCreated', ts.INT), ('NucId', ts.INT), 
    ('Activity', ts.DOUBLE)
    ]

@metric(name='Activity', depends=_actdeps, schema=_actschema)
def activity(series):
    """Activity metric returns the instantaneous activity of a nuclide 
    in a material (material mass * decay constant / atomic mass) 
    indexed by the SimId, QualId, ResourceId, ObjId, TimeCreated, and NucId.
    """
    tools.raise_no_pyne('Activity could not be computed', HAVE_PYNE)
    mass = series[0]
    act = []
    for (simid, qual, res, obj, time, nuc), m in mass.iteritems():
        val = (1000 * data.N_A * m * data.decay_const(nuc) \
              / data.atomic_mass(nuc))
        act.append(val)
    act = pd.Series(act, index=mass.index)
    act.name = 'Activity'
    rtn = act.reset_index()
    return rtn

del _actdeps, _actschema


# DecayHeat (activity * q_value)
_dhdeps = [
    ('Activity', ('SimId', 'QualId', 'ResourceId', 'ObjId', 'TimeCreated', 'NucId'), 
        'Activity')
    ]

_dhschema = [
    ('SimId', ts.UUID), ('QualId', ts.INT), 
    ('ResourceId', ts.INT), ('ObjId', ts.INT), 
    ('TimeCreated', ts.INT), ('NucId', ts.INT), 
    ('DecayHeat', ts.DOUBLE)
    ]

@metric(name='DecayHeat', depends=_dhdeps, schema=_dhschema)
def decay_heat(series):
    """Decay heat metric returns the instantaneous decay heat of a nuclide 
    in a material (Q value * activity) indexed by the SimId, QualId, 
    ResourceId, ObjId, TimeCreated, and NucId.
    """
    tools.raise_no_pyne('DecayHeat could not be computed', HAVE_PYNE)
    act = series[0]
    dh = []
    for (simid, qual, res, obj, time, nuc), a in act.iteritems():
        val = (data.MeV_per_MJ * a * data.q_val(nuc))
        dh.append(val)
    dh = pd.Series(dh, index=act.index)
    dh.name = 'DecayHeat'
    rtn = dh.reset_index()
    return rtn

del _dhdeps, _dhschema


# Agents

_agentsdeps = [
    ('AgentEntry', ('SimId', 'AgentId'), 'Kind'),
    ('AgentEntry', ('SimId', 'AgentId'), 'Spec'),
    ('AgentEntry', ('SimId', 'AgentId'), 'Prototype'),
    ('AgentEntry', ('SimId', 'AgentId'), 'ParentId'),
    ('AgentEntry', ('SimId', 'AgentId'), 'Lifetime'),
    ('AgentEntry', ('SimId', 'AgentId'), 'EnterTime'),
    ('AgentExit', ('SimId', 'AgentId'), 'ExitTime'),
    ('DecomSchedule', ('SimId', 'AgentId'), 'DecomTime'),
    ('Info', ('SimId',), 'Duration'),
    ]

_agentsschema = schemas.schema([
    ('SimId', ts.UUID), ('AgentId', ts.INT), ('Kind', ts.STRING), 
    ('Spec', ts.STRING), ('Prototype', ts.STRING), ('ParentId', ts.INT), 
    ('Lifetime', ts.INT), ('EnterTime', ts.INT), ('ExitTime', ts.INT),
    ])

@metric(name='Agents', depends=_agentsdeps, schema=_agentsschema)
def agents(series):
    """Computes the Agents table. This is tricky because both the AgentExit
    table and the DecomSchedule table may not be present in the database.
    Furthermore, the Info table does not contain the AgentId column. This
    computation handles the calculation of the ExitTime in the face a 
    significant amounts of missing data.
    """
    mergeon  = ['SimId', 'AgentId']
    idx = series[0].index
    df = series[0].reset_index()
    for s in series[1:6]:
        df = pd.merge(df, s.reset_index(), on=mergeon)
    agent_exit = series[6]
    if agent_exit is None:
        agent_exit = pd.Series(index=idx, data=[np.nan]*len(idx))
        agent_exit.name = 'ExitTime'
    else:
        agent_exit = agent_exit.reindex(index=idx)
    df = pd.merge(df, agent_exit.reset_index(), on=mergeon)
    decom_time = series[7]
    if decom_time is not None:
        df = tools.merge_and_fillna_col(df, decom_time.reset_index(), 
                                        'ExitTime', 'DecomTime', on=mergeon)
    duration = series[8]
    df = tools.merge_and_fillna_col(df, duration.reset_index(), 
                                    'ExitTime', 'Duration', on=['SimId'])
    return df

del _agentsdeps, _agentsschema


#########################
## FCO-related metrics ##
#########################

# U Resources Mined [t] 
_udeps= [
    ('Materials', ('ResourceId', 'ObjId', 'TimeCreated', 'NucId'), 'Mass'),
    ('Transactions', ('ResourceId', ), 'Commodity')
    ]

_uschema = [('Year', ts.INT), ('UMined', ts.DOUBLE)]

@metric(name='FcoUMined', depends=_udeps, schema=_uschema)
def fco_u_mined(series):
    """FcoUMined metric returns the uranium mined in tonnes for each year 
    in a 200-yr simulation. This is written for FCO databases that use the 
    Bright-lite Fuel Fab(i.e., the U235 and U238 are given separately in the 
    FCO simulations).
    """
    mass = pd.merge(series[0].reset_index(), series[1].reset_index(), 
            on=['ResourceId'], how='inner').set_index(['ObjId', 
                'TimeCreated', 'NucId'])
    u = []
    prods = {}
    mass235 = {}
    m = mass[mass['Commodity'] == 'LWR Fuel']
    for (obj, _, nuc), value in m.iterrows():
        prods[obj] = prods.get(obj, 0.0) + value['Mass']
        if nuc==922350000:
            mass235[obj] = value['Mass']
    for obj, m235 in mass235.items():
        x_prod = m235 / prods[obj]
        feed = enr.feed(0.0072, x_prod, 0.0025, product=prods[obj]) / 1000
        u.append(feed)
    m = m.groupby(level=['ObjId', 'TimeCreated'])['Mass'].sum()
    m = m.reset_index()
    # sum by years (12 time steps)
    u = pd.DataFrame(data={'Year': m.TimeCreated.apply(lambda x: x//12), 
                           'UMined': u}, columns=['Year', 'UMined'])
    u = u.groupby('Year').sum()
    rtn = u.reset_index()
    return rtn

del _udeps, _uschema


# Electricity Generated [GWe-y]
_egdeps = [('TimeSeriesPower', ('Time',), 'Value'),]

_egschema = [('Year', ts.INT), ('Power', ts.DOUBLE)]

@metric(name='FcoElectricityGenerated', depends=_egdeps, schema=_egschema)
def fco_electricity_generated(series):
    """FcoElectricityGenerated metric returns the electricity generated in GWe-y 
    in a 200-yr simulation. This is written for the purpose of FCO databases.
    """
    elec = series[0].reset_index()
    # sum by years (12 time steps)
    elec = pd.DataFrame(data={'Year': elec.Time.apply(lambda x: x//12), 
                              'Power': elec.Value.apply(lambda x: x/1000)}, 
                        columns=['Year', 'Power'])
    elec = elec.groupby('Year').sum()
    rtn = elec.reset_index()
    return rtn

del _egdeps, _egschema


# Annual Fuel Loading Rate [tHM/y]
_fldeps = [
    ('Materials', ('ResourceId', 'TimeCreated'), 'Mass'),
    ('Transactions', ('ResourceId',), 'Commodity')
    ]

_flschema = [('Year', ts.INT), ('FuelLoading', ts.DOUBLE)]

@metric(name='FcoFuelLoading', depends=_fldeps, schema=_flschema)
def fco_fuel_loading(series):
    """FcoFuelLoading metric returns the fuel loaded in tHM/y in a 200-yr 
    simulation. This is written for FCO databases.
    """
    mass = pd.merge(series[0].reset_index(), series[1].reset_index(),
            on=['ResourceId'], how='inner').set_index(['TimeCreated'])
    mass = mass.query('Commodity == ["LWR Fuel", "FR Fuel"]')
    mass = mass.groupby(mass.index)['Mass'].sum()
    # sum by years (12 time steps)
    mass.index = map(lambda x: x//12, mass.index)
    mass.index.name = 'Year'
    mass.name = 'FuelLoading'
    mass = mass.reset_index()
    # kg to t
    mass.FuelLoading = mass.FuelLoading / 1000
    return mass

del _fldeps, _flschema
<|MERGE_RESOLUTION|>--- conflicted
+++ resolved
@@ -94,9 +94,8 @@
 #
 
 # Material Mass (quantity * massfrac)
-<<<<<<< HEAD
 _matdeps = [
-    ('Resources', ('SimId', 'QualId', 'ResourceId', 'ObjId', 'TimeCreated'), 
+    ('Resources', ('SimId', 'QualId', 'ResourceId', 'ObjId', 'TimeCreated', 'Units'), 
         'Quantity'),
     ('Compositions', ('SimId', 'QualId', 'NucId'), 'MassFrac')
     ]
@@ -105,18 +104,8 @@
     ('SimId', ts.UUID), ('QualId', ts.INT), 
     ('ResourceId', ts.INT), ('ObjId', ts.INT), 
     ('TimeCreated', ts.INT), ('NucId', ts.INT), 
-    ('Mass', ts.DOUBLE)
-    ]
-=======
-_matdeps = [('Resources', ('SimId', 'QualId', 'ResourceId', 'ObjId', 'TimeCreated', 'Units'), 
-                'Quantity'),
-            ('Compositions', ('SimId', 'QualId', 'NucId'), 'MassFrac')]
-
-_matschema = (('SimId', ts.UUID), ('QualId', ts.INT), 
-              ('ResourceId', ts.INT), ('ObjId', ts.INT), 
-              ('TimeCreated', ts.INT), ('NucId', ts.INT), 
-              ('Units', ts.STRING), ('Mass', ts.DOUBLE))
->>>>>>> 9d1f1bac
+    ('Units', ts.STRING), ('Mass', ts.DOUBLE)
+    ]
 
 @metric(name='Materials', depends=_matdeps, schema=_matschema)
 def materials(series):
