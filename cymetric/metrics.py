--- conflicted
+++ resolved
@@ -275,7 +275,6 @@
 del _udeps, _uschema
 
 
-<<<<<<< HEAD
 # SWU Required [million SWU]
 _swudeps = [
     ('Materials', ('ResourceId', 'ObjId', 'TimeCreated', 'NucId'), 'Mass'),
@@ -316,7 +315,7 @@
     return rtn
 
 del _swudeps, _swuschema
-=======
+
 # Electricity Generated [GWe-y]
 _egdeps = [('TimeSeriesPower', ('Time',), 'Value'),]
 
@@ -337,7 +336,6 @@
     return rtn
 
 del _egdeps, _egschema
->>>>>>> 68e80662
 
 
 # Annual Fuel Loading Rate [tHM/y]
