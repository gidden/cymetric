#include <iostream>
#include <cyclus.h>
#include <hdf5_back.h>

int main(int argc, char* argv[]) {
<<<<<<< HEAD
  std::cout << "Derp\n";
  cyclus::toolkit::ExponentialFunction* func = new cyclus::toolkit::ExponentialFunction(10.0, -1.0, 0.0);
  std::cout << func->Print() << "\n";
  delete func;
=======
  using std::cout;
  cout << "Derp\n";
  std::string table = "Compositions";
  std::string fname = std::string(argv[1]);
  cout << "file name: " << fname << "\n";
  cyclus::FullBackend* fback = new cyclus::Hdf5Back(fname);
  cyclus::QueryResult result = fback->Query(table, NULL);
  delete fback;
>>>>>>> 9518dea3
  return 0;
}
<|MERGE_RESOLUTION|>--- conflicted
+++ resolved
@@ -3,20 +3,16 @@
 #include <hdf5_back.h>
 
 int main(int argc, char* argv[]) {
-<<<<<<< HEAD
-  std::cout << "Derp\n";
-  cyclus::toolkit::ExponentialFunction* func = new cyclus::toolkit::ExponentialFunction(10.0, -1.0, 0.0);
-  std::cout << func->Print() << "\n";
-  delete func;
-=======
   using std::cout;
   cout << "Derp\n";
+  cyclus::toolkit::ExponentialFunction* func = new cyclus::toolkit::ExponentialFunction(10.0, -1.0, 0.0);
+  cout << func->Print() << "\n";
+  delete func;
   std::string table = "Compositions";
   std::string fname = std::string(argv[1]);
   cout << "file name: " << fname << "\n";
   cyclus::FullBackend* fback = new cyclus::Hdf5Back(fname);
   cyclus::QueryResult result = fback->Query(table, NULL);
   delete fback;
->>>>>>> 9518dea3
   return 0;
 }
